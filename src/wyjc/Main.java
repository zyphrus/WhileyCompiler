// Copyright (c) 2011, David J. Pearce (djp@ecs.vuw.ac.nz)
// All rights reserved.
//
// Redistribution and use in source and binary forms, with or without
// modification, are permitted provided that the following conditions are met:
//    * Redistributions of source code must retain the above copyright
//      notice, this list of conditions and the following disclaimer.
//    * Redistributions in binary form must reproduce the above copyright
//      notice, this list of conditions and the following disclaimer in the
//      documentation and/or other materials provided with the distribution.
//    * Neither the name of the <organization> nor the
//      names of its contributors may be used to endorse or promote products
//      derived from this software without specific prior written permission.
//
// THIS SOFTWARE IS PROVIDED BY THE COPYRIGHT HOLDERS AND CONTRIBUTORS "AS IS" AND
// ANY EXPRESS OR IMPLIED WARRANTIES, INCLUDING, BUT NOT LIMITED TO, THE IMPLIED
// WARRANTIES OF MERCHANTABILITY AND FITNESS FOR A PARTICULAR PURPOSE ARE
// DISCLAIMED. IN NO EVENT SHALL DAVID J. PEARCE BE LIABLE FOR ANY
// DIRECT, INDIRECT, INCIDENTAL, SPECIAL, EXEMPLARY, OR CONSEQUENTIAL DAMAGES
// (INCLUDING, BUT NOT LIMITED TO, PROCUREMENT OF SUBSTITUTE GOODS OR SERVICES;
// LOSS OF USE, DATA, OR PROFITS; OR BUSINESS INTERRUPTION) HOWEVER CAUSED AND
// ON ANY THEORY OF LIABILITY, WHETHER IN CONTRACT, STRICT LIABILITY, OR TORT
// (INCLUDING NEGLIGENCE OR OTHERWISE) ARISING IN ANY WAY OUT OF THE USE OF THIS
// SOFTWARE, EVEN IF ADVISED OF THE POSSIBILITY OF SUCH DAMAGE.

package wyjc;

import java.io.*;
import java.net.URI;
import java.util.*;

import wybs.lang.*;
import wybs.util.*;
import wyc.builder.WhileyBuilder;
import wyc.lang.WhileyFile;
import wyc.util.*;
import wyil.*;
import wyil.lang.WyilFile;
import wyil.util.*;
import static wybs.lang.SyntaxError.*;
import static wyc.util.OptArg.*;

/**
 * The main class provides all of the necessary plumbing to process command-line
 * options, construct an appropriate pipeline and then instantiate the Whiley
 * Compiler to generate class files.
 * 
 * @author David J. Pearce
 * 
 */
public class Main {
	
	public static PrintStream errout;
	public static final int MAJOR_VERSION;
	public static final int MINOR_VERSION;
	public static final int MINOR_REVISION;
	public static final int BUILD_NUMBER;

	public static final int SUCCESS=0;
	public static final int SYNTAX_ERROR=1;
	public static final int INTERNAL_FAILURE=2;

	/**
	 * The master project content type registry.
	 */
	public static final Content.Registry registry = new Content.Registry() {
	
		public void associate(Path.Entry e) {
			if(e.suffix().equals("whiley")) {
				e.associate(WhileyFile.ContentType, null);
			} else if(e.suffix().equals("class")) {
				// this could be either a normal JVM class, or a Wyil class. We
				// need to determine which.
				try { 					
					WyilFile c = WyilFile.ContentType.read(e, e.inputStream());
					if(c != null) {
						e.associate(WyilFile.ContentType,c);
					}					
				} catch(Exception ex) {
					// hmmm, not ideal
				}
			} 
		}
		
		public String suffix(Content.Type<?> t) {
			if(t == WhileyFile.ContentType) {
				return "whiley";
			} else if(t == WyilFile.ContentType) {
				return "class";
			} else {
				return "dat";
			}
		}
	};
	
	/**
<<<<<<< HEAD
	 * The purpose of the file filter is simply to prevent loading all different
	 * kinds of files in a given directory root. It is not strictly necessary
	 * for correct operation, although hopefully it offers some performance
	 * benefits.
	 */
	public static final FileFilter fileFilter = new FileFilter() {
		public boolean accept(File f) {
			return f.getName().endsWith(".whiley") || f.getName().endsWith(".class") || f.isDirectory();
=======
	 * The purpose of the source file filter is simply to ensure only source
	 * files are loaded in a given directory root. It is not strictly necessary
	 * for correct operation, although hopefully it offers some performance
	 * benefits.
	 */
	public static final FileFilter sourceFileFilter = new FileFilter() {
		public boolean accept(File f) {
			return f.getName().endsWith(".whiley") || f.isDirectory();
		}
	};

	/**
	 * The purpose of the binary file filter is simply to ensure only binary
	 * files are loaded in a given directory root. It is not strictly necessary
	 * for correct operation, although hopefully it offers some performance
	 * benefits.
	 */
	public static final FileFilter binaryFileFilter = new FileFilter() {
		public boolean accept(File f) {
			return f.getName().endsWith(".class") || f.isDirectory();
>>>>>>> 4f2d8b77
		}
	};
	
	/**
	 * Initialise the error output stream so as to ensure it will display
	 * unicode characters (when possible). Additionally, extract version
	 * information from the enclosing jar file.
	 */
	static {
		try {
			errout = new PrintStream(System.err, true, "UTF8");
		} catch(Exception e) {
			errout = System.err;
		}
		
		// determine version numbering from the MANIFEST attributes
		String versionStr = Main.class.getPackage().getImplementationVersion();
		if(versionStr != null) {
			String[] vb = versionStr.split("-");
			String[] pts = vb[0].split("\\.");
			if(vb.length == 1) {
				BUILD_NUMBER=0;
			} else {
			BUILD_NUMBER = Integer.parseInt(vb[1]); }
			
			MAJOR_VERSION = Integer.parseInt(pts[0]);
			MINOR_VERSION = Integer.parseInt(pts[1]);
			MINOR_REVISION = Integer.parseInt(pts[2]);
		} else {
			System.err.println("WARNING: version numbering unavailable");
			MAJOR_VERSION = 0;
			MINOR_VERSION = 0;
			MINOR_REVISION = 0;
			BUILD_NUMBER = 0;
		}		
	}

	/**
	 * The command-line options accepted by the main method.
	 */
	public static final OptArg[] options = new OptArg[] {
			new OptArg("version", "Print version information"),			
			new OptArg("verbose",
					"Print detailed information on what the compiler is doing"),
			new OptArg("whileypath", "wp", PATHLIST,
					"Specify where to find whiley (binary) files",
					new ArrayList<String>()),
			new OptArg("bootpath", "bp", PATHLIST,
					"Specify where to find whiley standard library files",					
					new ArrayList<String>()),
			new OptArg("sourcepath", "sp", PATHLIST,
					"Specify where to find whiley (source) files",
					new ArrayList<String>()),
			new OptArg("outputdir", "d", STRING,
					"Specify where to place generated class files",
					null),
			new OptArg("X", PIPELINEAPPEND, "append new pipeline stage"),
			new OptArg("C", PIPELINECONFIGURE,
					"configure existing pipeline stage"),
			new OptArg("R", PIPELINEREMOVE, "remove existing pipeline stage"),
			new OptArg(
					"pause",
					"Do not start compiling until character read from input stream (this is to allow time for visualvm to connect)"),	
		};

	/**
	 * In the case that no explicit bootpath has been specified on the
	 * command-line, we need to add a default location. The challenge is that we
	 * want to automatically put the wyrt.jar (Whiley Runtime Library) on the
	 * bootpath. To do this, we want to try and determine the jarfile that was
	 * used to get us to this point. Typically,
	 * <code>"java -jar wyjc.jar file.whiley"</code>. We can use
	 * <code>wyjc.jar</code> in place of <code>wyrt.jar</code>, as it contains
	 * the same things.
	 * 
	 * @param bootpath
	 */
	public static void initialiseBootPath(List<Path.Root> bootpath) {
		if(bootpath.isEmpty()) {		
			//
			try {
				// String jarfile = Main.class.getPackage().getImplementationTitle();
				// bootpath.add(jarfile);
				
				URI location = Main.class.getProtectionDomain().getCodeSource().getLocation().toURI();								
				if(location != null) {
					// The following code is a hack to determine the location of
					// the enclosing jar file.
					String jarfile = location.toURL().getFile().toString();					
					if(!jarfile.endsWith(".jar")) {
						// This seems to happen when calling from the ant task.
						// For some reason, despite me asking it to use a
						// particular jar file, it does not. Instead, it loads
						// using the CLASSPATH environment variable, which means
						// "."
						jarfile += "stdlib";
					}
					bootpath.add(new JarFileRoot(jarfile,registry));
				}				
			} catch(Exception e) {
				// just ignore.
			}
		}
	}
	
	/**
	 * In the case that no explicit source path is provided as a command-line
	 * argument, then "." is used as the source path. This mirrors the behaviour
	 * of "javac". What it means, however, is that if you're compiling from
	 * somewhere other than the package root, then you can quickly get into
	 * problems.
	 * 
	 * @param sourcepath
	 * @throws IOException
	 */
	public static ArrayList<DirectoryRoot> initialiseSourceRoots(
			List<String> sourcepath, boolean verbose) throws IOException {
		ArrayList<DirectoryRoot> nitems = new ArrayList<DirectoryRoot>();
		if (sourcepath.isEmpty()) {
<<<<<<< HEAD
			nitems.add(new DirectoryRoot(".", fileFilter,registry));
		} else {			
			for (String root : sourcepath) {
				try {
					nitems.add(new DirectoryRoot(root,fileFilter,registry));					
=======
			nitems.add(new DirectoryRoot(".", sourceFileFilter,registry));
		} else {			
			for (String root : sourcepath) {
				try {
					nitems.add(new DirectoryRoot(root,sourceFileFilter,registry));					
>>>>>>> 4f2d8b77
				} catch (IOException e) {
					if (verbose) {
						System.err.println("Warning: " + root
								+ " is not a valid package root");
					}
				}
			}			
		}
		return nitems;
	}

	/**
	 * The following is just a helper method. It assumes the list given contains
	 * the names of directories or jarfiles on the filesystem.
	 * 
	 * @param items
	 * @return
	 */
	private static List<Path.Root> initialiseExternalRoots(List<String> roots,
			boolean verbose) {
		ArrayList<Path.Root> nitems = new ArrayList<Path.Root>();
		for (String root : roots) {
			try {
				if (root.endsWith(".jar")) {
					nitems.add(new JarFileRoot(root,registry));
				} else {
<<<<<<< HEAD
					nitems.add(new DirectoryRoot(root,fileFilter,registry));
=======
					nitems.add(new DirectoryRoot(root,binaryFileFilter,registry));
>>>>>>> 4f2d8b77
				}
			} catch (IOException e) {
				if (verbose) {
					System.err.println("Warning: " + root
							+ " is not a valid package root");
				}
			}
		}
		return nitems;
	}
	
	/**
	 * The run method is responsible for processing command-line arguments and
	 * constructing an appropriate Compiler instance.
	 * 
	 * @param _args
	 */
	public static int run(String[] _args) {		
		// First, process any command-line options using the OptArg utility.
		ArrayList<String> args = new ArrayList<String>(Arrays.asList(_args));
		Map<String,Object> values = OptArg.parseOptions(args,options);
		
		// Second, check if we're printing version
		if(values.containsKey("version")) {
			System.out.println("Whiley-to-Java Compiler (wyjc) version " + MAJOR_VERSION + "."
					+ MINOR_VERSION + "." + MINOR_REVISION + " (build "
					+ BUILD_NUMBER + ")");				
			return 0;
		}
		
		// Otherwise, if no files to compile specified, then print usage
		if(args.isEmpty()) {
			System.out.println("usage: wyjc <options> <source-files>");
			OptArg.usage(System.out, options);
			System.exit(1);
		}
		
		if(values.containsKey("pause")) {
			System.out.println("Press any key to begin...");
			try {
				System.in.read();
			} catch(IOException e) {
				
			}
		}
		
		// read out option values
		boolean verbose = values.containsKey("verbose");
		String outputdir = (String) values.get("outputdir");
						
		ArrayList<Pipeline.Modifier> pipelineModifiers = (ArrayList) values.get("pipeline"); 		
		
		try {				
			// initialise target root appropriately (if one is provided)
			DirectoryRoot target = null;
			
			ArrayList<Path.Root> roots = new ArrayList<Path.Root>();
			if (outputdir != null) {
				// if an output directory is specified, everything is redirected
				// to that.
<<<<<<< HEAD
				target = new DirectoryRoot(outputdir,fileFilter,registry); 
=======
				target = new DirectoryRoot(outputdir,binaryFileFilter,registry); 
>>>>>>> 4f2d8b77
				roots.add(target);
			} 
			
			// initialise the source roots appropriately
			List<DirectoryRoot> sourceRoots = initialiseSourceRoots(
					(ArrayList) values.get("sourcepath"), verbose);
			roots.addAll(sourceRoots);
<<<<<<< HEAD
			
			// initialise the external roots appropriately
			List<Path.Root> externalRoots = initialiseExternalRoots((ArrayList) values.get("whileypath"),verbose);	
			roots.addAll(externalRoots);
			
=======
			
			// initialise the external roots appropriately
			List<Path.Root> externalRoots = initialiseExternalRoots((ArrayList) values.get("whileypath"),verbose);	
			roots.addAll(externalRoots);
			
>>>>>>> 4f2d8b77
			// initialise the boot path appropriately
			List<Path.Root> bootpath = initialiseExternalRoots((ArrayList) values.get("bootpath"),verbose);
			initialiseBootPath(bootpath);
			roots.addAll(bootpath);
			
			// finally, construct the project	
			SimpleProject project = new SimpleProject(roots) {        		
        		public Path.ID create(String s) {
        			return Trie.fromString(s);
        		}
        	};		

			// now, initialise builder appropriately
			Pipeline pipeline = new Pipeline(Pipeline.defaultPipeline);

			if(pipelineModifiers != null) {
				pipeline.apply(pipelineModifiers);
			}
	
			WhileyBuilder builder = new WhileyBuilder(project,pipeline);	
			
			if(verbose) {			
				builder.setLogger(new Logger.Default(System.err));
			}		
			
			Content.Filter includes = Content.filter(Trie.fromString("**"),WhileyFile.ContentType);
			StandardBuildRule rule = new StandardBuildRule(builder);
			for(DirectoryRoot source : sourceRoots) {
				if(target != null) {
<<<<<<< HEAD
					rule.add(source, includes, target, WyilFile.ContentType);
				} else {
					rule.add(source, includes, source, WyilFile.ContentType);
=======
					rule.add(source, includes, target, WhileyFile.ContentType, WyilFile.ContentType);
				} else {
					rule.add(source, includes, source, WhileyFile.ContentType, WyilFile.ContentType);
>>>>>>> 4f2d8b77
				}
			}
			project.add(rule);
			
			// Now, touch all files indicated on command-line	
			ArrayList<Path.Entry<?>> sources = new ArrayList<Path.Entry<?>>();
			
			for(DirectoryRoot source : sourceRoots) {				
				File loc = source.location();
				String locPath = loc.getCanonicalPath();
				for (String _file : args) {
					String filePath = new File(_file).getCanonicalPath();
					if(filePath.startsWith(locPath)) {
						int end = locPath.length();
						if(end > 1) {
							end++;
						}
						String module = filePath.substring(end).replace(File.separatorChar, '.');
						module = module.substring(0,module.length()-7);						
						Path.ID mid = Trie.fromString(module);						
						Path.Entry<WhileyFile> e = source.get(mid,WhileyFile.ContentType);
						if (e != null) {							
							sources.add(e);
						}
					}
				}
			}
		
			// finally, let's compile some files!!!					
			project.build(sources);
			project.flush(); // flush all built components to disk
		} catch (InternalFailure e) {
			e.outputSourceError(errout);
			if (verbose) {
				e.printStackTrace(errout);
			}
			return INTERNAL_FAILURE;
		} catch (SyntaxError e) {
			e.outputSourceError(errout);
			if (verbose) {
				e.printStackTrace(errout);
			}
			return SYNTAX_ERROR;
		} catch (Throwable e) {
			errout.println("internal failure (" + e.getMessage() + ")");
			if (verbose) {
				e.printStackTrace(errout);
			}
			return INTERNAL_FAILURE;
		}
		
		return SUCCESS;
	}
	
	public static void main(String[] args) {		
		System.exit(new Main().run(args));
	}
}
<|MERGE_RESOLUTION|>--- conflicted
+++ resolved
@@ -1,471 +1,430 @@
-// Copyright (c) 2011, David J. Pearce (djp@ecs.vuw.ac.nz)
-// All rights reserved.
-//
-// Redistribution and use in source and binary forms, with or without
-// modification, are permitted provided that the following conditions are met:
-//    * Redistributions of source code must retain the above copyright
-//      notice, this list of conditions and the following disclaimer.
-//    * Redistributions in binary form must reproduce the above copyright
-//      notice, this list of conditions and the following disclaimer in the
-//      documentation and/or other materials provided with the distribution.
-//    * Neither the name of the <organization> nor the
-//      names of its contributors may be used to endorse or promote products
-//      derived from this software without specific prior written permission.
-//
-// THIS SOFTWARE IS PROVIDED BY THE COPYRIGHT HOLDERS AND CONTRIBUTORS "AS IS" AND
-// ANY EXPRESS OR IMPLIED WARRANTIES, INCLUDING, BUT NOT LIMITED TO, THE IMPLIED
-// WARRANTIES OF MERCHANTABILITY AND FITNESS FOR A PARTICULAR PURPOSE ARE
-// DISCLAIMED. IN NO EVENT SHALL DAVID J. PEARCE BE LIABLE FOR ANY
-// DIRECT, INDIRECT, INCIDENTAL, SPECIAL, EXEMPLARY, OR CONSEQUENTIAL DAMAGES
-// (INCLUDING, BUT NOT LIMITED TO, PROCUREMENT OF SUBSTITUTE GOODS OR SERVICES;
-// LOSS OF USE, DATA, OR PROFITS; OR BUSINESS INTERRUPTION) HOWEVER CAUSED AND
-// ON ANY THEORY OF LIABILITY, WHETHER IN CONTRACT, STRICT LIABILITY, OR TORT
-// (INCLUDING NEGLIGENCE OR OTHERWISE) ARISING IN ANY WAY OUT OF THE USE OF THIS
-// SOFTWARE, EVEN IF ADVISED OF THE POSSIBILITY OF SUCH DAMAGE.
-
-package wyjc;
-
-import java.io.*;
-import java.net.URI;
-import java.util.*;
-
-import wybs.lang.*;
-import wybs.util.*;
-import wyc.builder.WhileyBuilder;
-import wyc.lang.WhileyFile;
-import wyc.util.*;
-import wyil.*;
-import wyil.lang.WyilFile;
-import wyil.util.*;
-import static wybs.lang.SyntaxError.*;
-import static wyc.util.OptArg.*;
-
-/**
- * The main class provides all of the necessary plumbing to process command-line
- * options, construct an appropriate pipeline and then instantiate the Whiley
- * Compiler to generate class files.
- * 
- * @author David J. Pearce
- * 
- */
-public class Main {
-	
-	public static PrintStream errout;
-	public static final int MAJOR_VERSION;
-	public static final int MINOR_VERSION;
-	public static final int MINOR_REVISION;
-	public static final int BUILD_NUMBER;
-
-	public static final int SUCCESS=0;
-	public static final int SYNTAX_ERROR=1;
-	public static final int INTERNAL_FAILURE=2;
-
-	/**
-	 * The master project content type registry.
-	 */
-	public static final Content.Registry registry = new Content.Registry() {
-	
-		public void associate(Path.Entry e) {
-			if(e.suffix().equals("whiley")) {
-				e.associate(WhileyFile.ContentType, null);
-			} else if(e.suffix().equals("class")) {
-				// this could be either a normal JVM class, or a Wyil class. We
-				// need to determine which.
-				try { 					
-					WyilFile c = WyilFile.ContentType.read(e, e.inputStream());
-					if(c != null) {
-						e.associate(WyilFile.ContentType,c);
-					}					
-				} catch(Exception ex) {
-					// hmmm, not ideal
-				}
-			} 
-		}
-		
-		public String suffix(Content.Type<?> t) {
-			if(t == WhileyFile.ContentType) {
-				return "whiley";
-			} else if(t == WyilFile.ContentType) {
-				return "class";
-			} else {
-				return "dat";
-			}
-		}
-	};
-	
-	/**
-<<<<<<< HEAD
-	 * The purpose of the file filter is simply to prevent loading all different
-	 * kinds of files in a given directory root. It is not strictly necessary
-	 * for correct operation, although hopefully it offers some performance
-	 * benefits.
-	 */
-	public static final FileFilter fileFilter = new FileFilter() {
-		public boolean accept(File f) {
-			return f.getName().endsWith(".whiley") || f.getName().endsWith(".class") || f.isDirectory();
-=======
-	 * The purpose of the source file filter is simply to ensure only source
-	 * files are loaded in a given directory root. It is not strictly necessary
-	 * for correct operation, although hopefully it offers some performance
-	 * benefits.
-	 */
-	public static final FileFilter sourceFileFilter = new FileFilter() {
-		public boolean accept(File f) {
-			return f.getName().endsWith(".whiley") || f.isDirectory();
-		}
-	};
-
-	/**
-	 * The purpose of the binary file filter is simply to ensure only binary
-	 * files are loaded in a given directory root. It is not strictly necessary
-	 * for correct operation, although hopefully it offers some performance
-	 * benefits.
-	 */
-	public static final FileFilter binaryFileFilter = new FileFilter() {
-		public boolean accept(File f) {
-			return f.getName().endsWith(".class") || f.isDirectory();
->>>>>>> 4f2d8b77
-		}
-	};
-	
-	/**
-	 * Initialise the error output stream so as to ensure it will display
-	 * unicode characters (when possible). Additionally, extract version
-	 * information from the enclosing jar file.
-	 */
-	static {
-		try {
-			errout = new PrintStream(System.err, true, "UTF8");
-		} catch(Exception e) {
-			errout = System.err;
-		}
-		
-		// determine version numbering from the MANIFEST attributes
-		String versionStr = Main.class.getPackage().getImplementationVersion();
-		if(versionStr != null) {
-			String[] vb = versionStr.split("-");
-			String[] pts = vb[0].split("\\.");
-			if(vb.length == 1) {
-				BUILD_NUMBER=0;
-			} else {
-			BUILD_NUMBER = Integer.parseInt(vb[1]); }
-			
-			MAJOR_VERSION = Integer.parseInt(pts[0]);
-			MINOR_VERSION = Integer.parseInt(pts[1]);
-			MINOR_REVISION = Integer.parseInt(pts[2]);
-		} else {
-			System.err.println("WARNING: version numbering unavailable");
-			MAJOR_VERSION = 0;
-			MINOR_VERSION = 0;
-			MINOR_REVISION = 0;
-			BUILD_NUMBER = 0;
-		}		
-	}
-
-	/**
-	 * The command-line options accepted by the main method.
-	 */
-	public static final OptArg[] options = new OptArg[] {
-			new OptArg("version", "Print version information"),			
-			new OptArg("verbose",
-					"Print detailed information on what the compiler is doing"),
-			new OptArg("whileypath", "wp", PATHLIST,
-					"Specify where to find whiley (binary) files",
-					new ArrayList<String>()),
-			new OptArg("bootpath", "bp", PATHLIST,
-					"Specify where to find whiley standard library files",					
-					new ArrayList<String>()),
-			new OptArg("sourcepath", "sp", PATHLIST,
-					"Specify where to find whiley (source) files",
-					new ArrayList<String>()),
-			new OptArg("outputdir", "d", STRING,
-					"Specify where to place generated class files",
-					null),
-			new OptArg("X", PIPELINEAPPEND, "append new pipeline stage"),
-			new OptArg("C", PIPELINECONFIGURE,
-					"configure existing pipeline stage"),
-			new OptArg("R", PIPELINEREMOVE, "remove existing pipeline stage"),
-			new OptArg(
-					"pause",
-					"Do not start compiling until character read from input stream (this is to allow time for visualvm to connect)"),	
-		};
-
-	/**
-	 * In the case that no explicit bootpath has been specified on the
-	 * command-line, we need to add a default location. The challenge is that we
-	 * want to automatically put the wyrt.jar (Whiley Runtime Library) on the
-	 * bootpath. To do this, we want to try and determine the jarfile that was
-	 * used to get us to this point. Typically,
-	 * <code>"java -jar wyjc.jar file.whiley"</code>. We can use
-	 * <code>wyjc.jar</code> in place of <code>wyrt.jar</code>, as it contains
-	 * the same things.
-	 * 
-	 * @param bootpath
-	 */
-	public static void initialiseBootPath(List<Path.Root> bootpath) {
-		if(bootpath.isEmpty()) {		
-			//
-			try {
-				// String jarfile = Main.class.getPackage().getImplementationTitle();
-				// bootpath.add(jarfile);
-				
-				URI location = Main.class.getProtectionDomain().getCodeSource().getLocation().toURI();								
-				if(location != null) {
-					// The following code is a hack to determine the location of
-					// the enclosing jar file.
-					String jarfile = location.toURL().getFile().toString();					
-					if(!jarfile.endsWith(".jar")) {
-						// This seems to happen when calling from the ant task.
-						// For some reason, despite me asking it to use a
-						// particular jar file, it does not. Instead, it loads
-						// using the CLASSPATH environment variable, which means
-						// "."
-						jarfile += "stdlib";
-					}
-					bootpath.add(new JarFileRoot(jarfile,registry));
-				}				
-			} catch(Exception e) {
-				// just ignore.
-			}
-		}
-	}
-	
-	/**
-	 * In the case that no explicit source path is provided as a command-line
-	 * argument, then "." is used as the source path. This mirrors the behaviour
-	 * of "javac". What it means, however, is that if you're compiling from
-	 * somewhere other than the package root, then you can quickly get into
-	 * problems.
-	 * 
-	 * @param sourcepath
-	 * @throws IOException
-	 */
-	public static ArrayList<DirectoryRoot> initialiseSourceRoots(
-			List<String> sourcepath, boolean verbose) throws IOException {
-		ArrayList<DirectoryRoot> nitems = new ArrayList<DirectoryRoot>();
-		if (sourcepath.isEmpty()) {
-<<<<<<< HEAD
-			nitems.add(new DirectoryRoot(".", fileFilter,registry));
-		} else {			
-			for (String root : sourcepath) {
-				try {
-					nitems.add(new DirectoryRoot(root,fileFilter,registry));					
-=======
-			nitems.add(new DirectoryRoot(".", sourceFileFilter,registry));
-		} else {			
-			for (String root : sourcepath) {
-				try {
-					nitems.add(new DirectoryRoot(root,sourceFileFilter,registry));					
->>>>>>> 4f2d8b77
-				} catch (IOException e) {
-					if (verbose) {
-						System.err.println("Warning: " + root
-								+ " is not a valid package root");
-					}
-				}
-			}			
-		}
-		return nitems;
-	}
-
-	/**
-	 * The following is just a helper method. It assumes the list given contains
-	 * the names of directories or jarfiles on the filesystem.
-	 * 
-	 * @param items
-	 * @return
-	 */
-	private static List<Path.Root> initialiseExternalRoots(List<String> roots,
-			boolean verbose) {
-		ArrayList<Path.Root> nitems = new ArrayList<Path.Root>();
-		for (String root : roots) {
-			try {
-				if (root.endsWith(".jar")) {
-					nitems.add(new JarFileRoot(root,registry));
-				} else {
-<<<<<<< HEAD
-					nitems.add(new DirectoryRoot(root,fileFilter,registry));
-=======
-					nitems.add(new DirectoryRoot(root,binaryFileFilter,registry));
->>>>>>> 4f2d8b77
-				}
-			} catch (IOException e) {
-				if (verbose) {
-					System.err.println("Warning: " + root
-							+ " is not a valid package root");
-				}
-			}
-		}
-		return nitems;
-	}
-	
-	/**
-	 * The run method is responsible for processing command-line arguments and
-	 * constructing an appropriate Compiler instance.
-	 * 
-	 * @param _args
-	 */
-	public static int run(String[] _args) {		
-		// First, process any command-line options using the OptArg utility.
-		ArrayList<String> args = new ArrayList<String>(Arrays.asList(_args));
-		Map<String,Object> values = OptArg.parseOptions(args,options);
-		
-		// Second, check if we're printing version
-		if(values.containsKey("version")) {
-			System.out.println("Whiley-to-Java Compiler (wyjc) version " + MAJOR_VERSION + "."
-					+ MINOR_VERSION + "." + MINOR_REVISION + " (build "
-					+ BUILD_NUMBER + ")");				
-			return 0;
-		}
-		
-		// Otherwise, if no files to compile specified, then print usage
-		if(args.isEmpty()) {
-			System.out.println("usage: wyjc <options> <source-files>");
-			OptArg.usage(System.out, options);
-			System.exit(1);
-		}
-		
-		if(values.containsKey("pause")) {
-			System.out.println("Press any key to begin...");
-			try {
-				System.in.read();
-			} catch(IOException e) {
-				
-			}
-		}
-		
-		// read out option values
-		boolean verbose = values.containsKey("verbose");
-		String outputdir = (String) values.get("outputdir");
-						
-		ArrayList<Pipeline.Modifier> pipelineModifiers = (ArrayList) values.get("pipeline"); 		
-		
-		try {				
-			// initialise target root appropriately (if one is provided)
-			DirectoryRoot target = null;
-			
-			ArrayList<Path.Root> roots = new ArrayList<Path.Root>();
-			if (outputdir != null) {
-				// if an output directory is specified, everything is redirected
-				// to that.
-<<<<<<< HEAD
-				target = new DirectoryRoot(outputdir,fileFilter,registry); 
-=======
-				target = new DirectoryRoot(outputdir,binaryFileFilter,registry); 
->>>>>>> 4f2d8b77
-				roots.add(target);
-			} 
-			
-			// initialise the source roots appropriately
-			List<DirectoryRoot> sourceRoots = initialiseSourceRoots(
-					(ArrayList) values.get("sourcepath"), verbose);
-			roots.addAll(sourceRoots);
-<<<<<<< HEAD
-			
-			// initialise the external roots appropriately
-			List<Path.Root> externalRoots = initialiseExternalRoots((ArrayList) values.get("whileypath"),verbose);	
-			roots.addAll(externalRoots);
-			
-=======
-			
-			// initialise the external roots appropriately
-			List<Path.Root> externalRoots = initialiseExternalRoots((ArrayList) values.get("whileypath"),verbose);	
-			roots.addAll(externalRoots);
-			
->>>>>>> 4f2d8b77
-			// initialise the boot path appropriately
-			List<Path.Root> bootpath = initialiseExternalRoots((ArrayList) values.get("bootpath"),verbose);
-			initialiseBootPath(bootpath);
-			roots.addAll(bootpath);
-			
-			// finally, construct the project	
-			SimpleProject project = new SimpleProject(roots) {        		
-        		public Path.ID create(String s) {
-        			return Trie.fromString(s);
-        		}
-        	};		
-
-			// now, initialise builder appropriately
-			Pipeline pipeline = new Pipeline(Pipeline.defaultPipeline);
-
-			if(pipelineModifiers != null) {
-				pipeline.apply(pipelineModifiers);
-			}
-	
-			WhileyBuilder builder = new WhileyBuilder(project,pipeline);	
-			
-			if(verbose) {			
-				builder.setLogger(new Logger.Default(System.err));
-			}		
-			
-			Content.Filter includes = Content.filter(Trie.fromString("**"),WhileyFile.ContentType);
-			StandardBuildRule rule = new StandardBuildRule(builder);
-			for(DirectoryRoot source : sourceRoots) {
-				if(target != null) {
-<<<<<<< HEAD
-					rule.add(source, includes, target, WyilFile.ContentType);
-				} else {
-					rule.add(source, includes, source, WyilFile.ContentType);
-=======
-					rule.add(source, includes, target, WhileyFile.ContentType, WyilFile.ContentType);
-				} else {
-					rule.add(source, includes, source, WhileyFile.ContentType, WyilFile.ContentType);
->>>>>>> 4f2d8b77
-				}
-			}
-			project.add(rule);
-			
-			// Now, touch all files indicated on command-line	
-			ArrayList<Path.Entry<?>> sources = new ArrayList<Path.Entry<?>>();
-			
-			for(DirectoryRoot source : sourceRoots) {				
-				File loc = source.location();
-				String locPath = loc.getCanonicalPath();
-				for (String _file : args) {
-					String filePath = new File(_file).getCanonicalPath();
-					if(filePath.startsWith(locPath)) {
-						int end = locPath.length();
-						if(end > 1) {
-							end++;
-						}
-						String module = filePath.substring(end).replace(File.separatorChar, '.');
-						module = module.substring(0,module.length()-7);						
-						Path.ID mid = Trie.fromString(module);						
-						Path.Entry<WhileyFile> e = source.get(mid,WhileyFile.ContentType);
-						if (e != null) {							
-							sources.add(e);
-						}
-					}
-				}
-			}
-		
-			// finally, let's compile some files!!!					
-			project.build(sources);
-			project.flush(); // flush all built components to disk
-		} catch (InternalFailure e) {
-			e.outputSourceError(errout);
-			if (verbose) {
-				e.printStackTrace(errout);
-			}
-			return INTERNAL_FAILURE;
-		} catch (SyntaxError e) {
-			e.outputSourceError(errout);
-			if (verbose) {
-				e.printStackTrace(errout);
-			}
-			return SYNTAX_ERROR;
-		} catch (Throwable e) {
-			errout.println("internal failure (" + e.getMessage() + ")");
-			if (verbose) {
-				e.printStackTrace(errout);
-			}
-			return INTERNAL_FAILURE;
-		}
-		
-		return SUCCESS;
-	}
-	
-	public static void main(String[] args) {		
-		System.exit(new Main().run(args));
-	}
-}
+// Copyright (c) 2011, David J. Pearce (djp@ecs.vuw.ac.nz)
+// All rights reserved.
+//
+// Redistribution and use in source and binary forms, with or without
+// modification, are permitted provided that the following conditions are met:
+//    * Redistributions of source code must retain the above copyright
+//      notice, this list of conditions and the following disclaimer.
+//    * Redistributions in binary form must reproduce the above copyright
+//      notice, this list of conditions and the following disclaimer in the
+//      documentation and/or other materials provided with the distribution.
+//    * Neither the name of the <organization> nor the
+//      names of its contributors may be used to endorse or promote products
+//      derived from this software without specific prior written permission.
+//
+// THIS SOFTWARE IS PROVIDED BY THE COPYRIGHT HOLDERS AND CONTRIBUTORS "AS IS" AND
+// ANY EXPRESS OR IMPLIED WARRANTIES, INCLUDING, BUT NOT LIMITED TO, THE IMPLIED
+// WARRANTIES OF MERCHANTABILITY AND FITNESS FOR A PARTICULAR PURPOSE ARE
+// DISCLAIMED. IN NO EVENT SHALL DAVID J. PEARCE BE LIABLE FOR ANY
+// DIRECT, INDIRECT, INCIDENTAL, SPECIAL, EXEMPLARY, OR CONSEQUENTIAL DAMAGES
+// (INCLUDING, BUT NOT LIMITED TO, PROCUREMENT OF SUBSTITUTE GOODS OR SERVICES;
+// LOSS OF USE, DATA, OR PROFITS; OR BUSINESS INTERRUPTION) HOWEVER CAUSED AND
+// ON ANY THEORY OF LIABILITY, WHETHER IN CONTRACT, STRICT LIABILITY, OR TORT
+// (INCLUDING NEGLIGENCE OR OTHERWISE) ARISING IN ANY WAY OUT OF THE USE OF THIS
+// SOFTWARE, EVEN IF ADVISED OF THE POSSIBILITY OF SUCH DAMAGE.
+
+package wyjc;
+
+import java.io.*;
+import java.net.URI;
+import java.util.*;
+
+import wybs.lang.*;
+import wybs.util.*;
+import wyc.builder.WhileyBuilder;
+import wyc.lang.WhileyFile;
+import wyc.util.*;
+import wyil.*;
+import wyil.lang.WyilFile;
+import wyil.util.*;
+import static wybs.lang.SyntaxError.*;
+import static wyc.util.OptArg.*;
+
+/**
+ * The main class provides all of the necessary plumbing to process command-line
+ * options, construct an appropriate pipeline and then instantiate the Whiley
+ * Compiler to generate class files.
+ * 
+ * @author David J. Pearce
+ * 
+ */
+public class Main {
+	
+	public static PrintStream errout;
+	public static final int MAJOR_VERSION;
+	public static final int MINOR_VERSION;
+	public static final int MINOR_REVISION;
+	public static final int BUILD_NUMBER;
+
+	public static final int SUCCESS=0;
+	public static final int SYNTAX_ERROR=1;
+	public static final int INTERNAL_FAILURE=2;
+
+	/**
+	 * The master project content type registry.
+	 */
+	public static final Content.Registry registry = new Content.Registry() {
+	
+		public void associate(Path.Entry e) {
+			if(e.suffix().equals("whiley")) {
+				e.associate(WhileyFile.ContentType, null);
+			} else if(e.suffix().equals("class")) {
+				// this could be either a normal JVM class, or a Wyil class. We
+				// need to determine which.
+				try { 					
+					WyilFile c = WyilFile.ContentType.read(e, e.inputStream());
+					if(c != null) {
+						e.associate(WyilFile.ContentType,c);
+					}					
+				} catch(Exception ex) {
+					// hmmm, not ideal
+				}
+			} 
+		}
+		
+		public String suffix(Content.Type<?> t) {
+			if(t == WhileyFile.ContentType) {
+				return "whiley";
+			} else if(t == WyilFile.ContentType) {
+				return "class";
+			} else {
+				return "dat";
+			}
+		}
+	};
+	
+	/**
+	 * The purpose of the source file filter is simply to ensure only source
+	 * files are loaded in a given directory root. It is not strictly necessary
+	 * for correct operation, although hopefully it offers some performance
+	 * benefits.
+	 */
+	public static final FileFilter sourceFileFilter = new FileFilter() {
+		public boolean accept(File f) {
+			return f.getName().endsWith(".whiley") || f.isDirectory();
+		}
+	};
+
+	/**
+	 * The purpose of the binary file filter is simply to ensure only binary
+	 * files are loaded in a given directory root. It is not strictly necessary
+	 * for correct operation, although hopefully it offers some performance
+	 * benefits.
+	 */
+	public static final FileFilter binaryFileFilter = new FileFilter() {
+		public boolean accept(File f) {
+			return f.getName().endsWith(".class") || f.isDirectory();
+		}
+	};
+	
+	/**
+	 * Initialise the error output stream so as to ensure it will display
+	 * unicode characters (when possible). Additionally, extract version
+	 * information from the enclosing jar file.
+	 */
+	static {
+		try {
+			errout = new PrintStream(System.err, true, "UTF8");
+		} catch(Exception e) {
+			errout = System.err;
+		}
+		
+		// determine version numbering from the MANIFEST attributes
+		String versionStr = Main.class.getPackage().getImplementationVersion();
+		if(versionStr != null) {
+			String[] vb = versionStr.split("-");
+			String[] pts = vb[0].split("\\.");
+			if(vb.length == 1) {
+				BUILD_NUMBER=0;
+			} else {
+			BUILD_NUMBER = Integer.parseInt(vb[1]); }
+			
+			MAJOR_VERSION = Integer.parseInt(pts[0]);
+			MINOR_VERSION = Integer.parseInt(pts[1]);
+			MINOR_REVISION = Integer.parseInt(pts[2]);
+		} else {
+			System.err.println("WARNING: version numbering unavailable");
+			MAJOR_VERSION = 0;
+			MINOR_VERSION = 0;
+			MINOR_REVISION = 0;
+			BUILD_NUMBER = 0;
+		}		
+	}
+
+	/**
+	 * The command-line options accepted by the main method.
+	 */
+	public static final OptArg[] options = new OptArg[] {
+			new OptArg("version", "Print version information"),			
+			new OptArg("verbose",
+					"Print detailed information on what the compiler is doing"),
+			new OptArg("whileypath", "wp", PATHLIST,
+					"Specify where to find whiley (binary) files",
+					new ArrayList<String>()),
+			new OptArg("bootpath", "bp", PATHLIST,
+					"Specify where to find whiley standard library files",					
+					new ArrayList<String>()),
+			new OptArg("sourcepath", "sp", PATHLIST,
+					"Specify where to find whiley (source) files",
+					new ArrayList<String>()),
+			new OptArg("outputdir", "d", STRING,
+					"Specify where to place generated class files",
+					null),
+			new OptArg("X", PIPELINEAPPEND, "append new pipeline stage"),
+			new OptArg("C", PIPELINECONFIGURE,
+					"configure existing pipeline stage"),
+			new OptArg("R", PIPELINEREMOVE, "remove existing pipeline stage"),
+			new OptArg(
+					"pause",
+					"Do not start compiling until character read from input stream (this is to allow time for visualvm to connect)"),	
+		};
+
+	/**
+	 * In the case that no explicit bootpath has been specified on the
+	 * command-line, we need to add a default location. The challenge is that we
+	 * want to automatically put the wyrt.jar (Whiley Runtime Library) on the
+	 * bootpath. To do this, we want to try and determine the jarfile that was
+	 * used to get us to this point. Typically,
+	 * <code>"java -jar wyjc.jar file.whiley"</code>. We can use
+	 * <code>wyjc.jar</code> in place of <code>wyrt.jar</code>, as it contains
+	 * the same things.
+	 * 
+	 * @param bootpath
+	 */
+	public static void initialiseBootPath(List<Path.Root> bootpath) {
+		if(bootpath.isEmpty()) {		
+			//
+			try {
+				// String jarfile = Main.class.getPackage().getImplementationTitle();
+				// bootpath.add(jarfile);
+				
+				URI location = Main.class.getProtectionDomain().getCodeSource().getLocation().toURI();								
+				if(location != null) {
+					// The following code is a hack to determine the location of
+					// the enclosing jar file.
+					String jarfile = location.toURL().getFile().toString();					
+					if(!jarfile.endsWith(".jar")) {
+						// This seems to happen when calling from the ant task.
+						// For some reason, despite me asking it to use a
+						// particular jar file, it does not. Instead, it loads
+						// using the CLASSPATH environment variable, which means
+						// "."
+						jarfile += "stdlib";
+					}
+					bootpath.add(new JarFileRoot(jarfile,registry));
+				}				
+			} catch(Exception e) {
+				// just ignore.
+			}
+		}
+	}
+	
+	/**
+	 * In the case that no explicit source path is provided as a command-line
+	 * argument, then "." is used as the source path. This mirrors the behaviour
+	 * of "javac". What it means, however, is that if you're compiling from
+	 * somewhere other than the package root, then you can quickly get into
+	 * problems.
+	 * 
+	 * @param sourcepath
+	 * @throws IOException
+	 */
+	public static ArrayList<DirectoryRoot> initialiseSourceRoots(
+			List<String> sourcepath, boolean verbose) throws IOException {
+		ArrayList<DirectoryRoot> nitems = new ArrayList<DirectoryRoot>();
+		if (sourcepath.isEmpty()) {
+			nitems.add(new DirectoryRoot(".", sourceFileFilter,registry));
+		} else {			
+			for (String root : sourcepath) {
+				try {
+					nitems.add(new DirectoryRoot(root,sourceFileFilter,registry));					
+				} catch (IOException e) {
+					if (verbose) {
+						System.err.println("Warning: " + root
+								+ " is not a valid package root");
+					}
+				}
+			}			
+		}
+		return nitems;
+	}
+
+	/**
+	 * The following is just a helper method. It assumes the list given contains
+	 * the names of directories or jarfiles on the filesystem.
+	 * 
+	 * @param items
+	 * @return
+	 */
+	private static List<Path.Root> initialiseExternalRoots(List<String> roots,
+			boolean verbose) {
+		ArrayList<Path.Root> nitems = new ArrayList<Path.Root>();
+		for (String root : roots) {
+			try {
+				if (root.endsWith(".jar")) {
+					nitems.add(new JarFileRoot(root,registry));
+				} else {
+					nitems.add(new DirectoryRoot(root,binaryFileFilter,registry));
+				}
+			} catch (IOException e) {
+				if (verbose) {
+					System.err.println("Warning: " + root
+							+ " is not a valid package root");
+				}
+			}
+		}
+		return nitems;
+	}
+	
+	/**
+	 * The run method is responsible for processing command-line arguments and
+	 * constructing an appropriate Compiler instance.
+	 * 
+	 * @param _args
+	 */
+	public static int run(String[] _args) {		
+		// First, process any command-line options using the OptArg utility.
+		ArrayList<String> args = new ArrayList<String>(Arrays.asList(_args));
+		Map<String,Object> values = OptArg.parseOptions(args,options);
+		
+		// Second, check if we're printing version
+		if(values.containsKey("version")) {
+			System.out.println("Whiley-to-Java Compiler (wyjc) version " + MAJOR_VERSION + "."
+					+ MINOR_VERSION + "." + MINOR_REVISION + " (build "
+					+ BUILD_NUMBER + ")");				
+			return 0;
+		}
+		
+		// Otherwise, if no files to compile specified, then print usage
+		if(args.isEmpty()) {
+			System.out.println("usage: wyjc <options> <source-files>");
+			OptArg.usage(System.out, options);
+			System.exit(1);
+		}
+		
+		if(values.containsKey("pause")) {
+			System.out.println("Press any key to begin...");
+			try {
+				System.in.read();
+			} catch(IOException e) {
+				
+			}
+		}
+		
+		// read out option values
+		boolean verbose = values.containsKey("verbose");
+		String outputdir = (String) values.get("outputdir");
+						
+		ArrayList<Pipeline.Modifier> pipelineModifiers = (ArrayList) values.get("pipeline"); 		
+		
+		try {				
+			// initialise target root appropriately (if one is provided)
+			DirectoryRoot target = null;
+			
+			ArrayList<Path.Root> roots = new ArrayList<Path.Root>();
+			if (outputdir != null) {
+				// if an output directory is specified, everything is redirected
+				// to that.
+				target = new DirectoryRoot(outputdir,binaryFileFilter,registry); 
+				roots.add(target);
+			} 
+			
+			// initialise the source roots appropriately
+			List<DirectoryRoot> sourceRoots = initialiseSourceRoots(
+					(ArrayList) values.get("sourcepath"), verbose);
+			roots.addAll(sourceRoots);
+			
+			// initialise the external roots appropriately
+			List<Path.Root> externalRoots = initialiseExternalRoots((ArrayList) values.get("whileypath"),verbose);	
+			roots.addAll(externalRoots);
+			
+			// initialise the boot path appropriately
+			List<Path.Root> bootpath = initialiseExternalRoots((ArrayList) values.get("bootpath"),verbose);
+			initialiseBootPath(bootpath);
+			roots.addAll(bootpath);
+			
+			// finally, construct the project	
+			SimpleProject project = new SimpleProject(roots) {        		
+        		public Path.ID create(String s) {
+        			return Trie.fromString(s);
+        		}
+        	};		
+
+			// now, initialise builder appropriately
+			Pipeline pipeline = new Pipeline(Pipeline.defaultPipeline);
+
+			if(pipelineModifiers != null) {
+				pipeline.apply(pipelineModifiers);
+			}
+	
+			WhileyBuilder builder = new WhileyBuilder(project,pipeline);	
+			
+			if(verbose) {			
+				builder.setLogger(new Logger.Default(System.err));
+			}		
+			
+			Content.Filter includes = Content.filter(Trie.fromString("**"),WhileyFile.ContentType);
+			StandardBuildRule rule = new StandardBuildRule(builder);
+			for(DirectoryRoot source : sourceRoots) {
+				if(target != null) {
+					rule.add(source, includes, target, WhileyFile.ContentType, WyilFile.ContentType);
+				} else {
+					rule.add(source, includes, source, WhileyFile.ContentType, WyilFile.ContentType);
+				}
+			}
+			project.add(rule);
+			
+			// Now, touch all files indicated on command-line	
+			ArrayList<Path.Entry<?>> sources = new ArrayList<Path.Entry<?>>();
+			
+			for(DirectoryRoot source : sourceRoots) {				
+				File loc = source.location();
+				String locPath = loc.getCanonicalPath();
+				for (String _file : args) {
+					String filePath = new File(_file).getCanonicalPath();
+					if(filePath.startsWith(locPath)) {
+						int end = locPath.length();
+						if(end > 1) {
+							end++;
+						}
+						String module = filePath.substring(end).replace(File.separatorChar, '.');
+						module = module.substring(0,module.length()-7);						
+						Path.ID mid = Trie.fromString(module);						
+						Path.Entry<WhileyFile> e = source.get(mid,WhileyFile.ContentType);
+						if (e != null) {							
+							sources.add(e);
+						}
+					}
+				}
+			}
+		
+			// finally, let's compile some files!!!					
+			project.build(sources);
+			project.flush(); // flush all built components to disk
+		} catch (InternalFailure e) {
+			e.outputSourceError(errout);
+			if (verbose) {
+				e.printStackTrace(errout);
+			}
+			return INTERNAL_FAILURE;
+		} catch (SyntaxError e) {
+			e.outputSourceError(errout);
+			if (verbose) {
+				e.printStackTrace(errout);
+			}
+			return SYNTAX_ERROR;
+		} catch (Throwable e) {
+			errout.println("internal failure (" + e.getMessage() + ")");
+			if (verbose) {
+				e.printStackTrace(errout);
+			}
+			return INTERNAL_FAILURE;
+		}
+		
+		return SUCCESS;
+	}
+	
+	public static void main(String[] args) {		
+		System.exit(new Main().run(args));
+	}
+}