--- conflicted
+++ resolved
@@ -1,9 +1,4 @@
 import whiley.lang.System
 
-<<<<<<< HEAD
 method main(System.Console sys) -> void:
-    sys.out.println("Hello: " ++ 1223344566)
-=======
-method main(System.Console sys) => void:
-    sys.out.println("Hello: " ++ Int.toString(1223344566))
->>>>>>> 940eea50
+    sys.out.println("Hello: " ++ Int.toString(1223344566))