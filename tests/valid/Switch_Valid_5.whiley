import whiley.lang.System

constant IHDR_TYPE is 1380206665

constant IEND_TYPE is 1145980233

constant IDAT_TYPE is 1413563465

constant PLTE_TYPE is 1163152464

constant PHYS_TYPE is 1935231088

constant TIME_TYPE is 1162692980

public function f(int type) -> int:
    switch type:
        case IHDR_TYPE:
            return 1
        case IEND_TYPE:
            return 2
        case PLTE_TYPE:
            return 3
        case PHYS_TYPE:
            return 4
        case TIME_TYPE:
            return 5
        default:
            return 6

<<<<<<< HEAD
public method main(System.Console sys) -> void:
    sys.out.println("GOT: " ++ f(IHDR_TYPE))
    sys.out.println("GOT: " ++ f(IEND_TYPE))
    sys.out.println("GOT: " ++ f(PLTE_TYPE))
    sys.out.println("GOT: " ++ f(PHYS_TYPE))
    sys.out.println("GOT: " ++ f(TIME_TYPE))
=======
public method main(System.Console sys) => void:
    sys.out.println("GOT: " ++ Int.toString(f(IHDR_TYPE)))
    sys.out.println("GOT: " ++ Int.toString(f(IEND_TYPE)))
    sys.out.println("GOT: " ++ Int.toString(f(PLTE_TYPE)))
    sys.out.println("GOT: " ++ Int.toString(f(PHYS_TYPE)))
    sys.out.println("GOT: " ++ Int.toString(f(TIME_TYPE)))
>>>>>>> 940eea50
<|MERGE_RESOLUTION|>--- conflicted
+++ resolved
@@ -27,18 +27,9 @@
         default:
             return 6
 
-<<<<<<< HEAD
 public method main(System.Console sys) -> void:
-    sys.out.println("GOT: " ++ f(IHDR_TYPE))
-    sys.out.println("GOT: " ++ f(IEND_TYPE))
-    sys.out.println("GOT: " ++ f(PLTE_TYPE))
-    sys.out.println("GOT: " ++ f(PHYS_TYPE))
-    sys.out.println("GOT: " ++ f(TIME_TYPE))
-=======
-public method main(System.Console sys) => void:
     sys.out.println("GOT: " ++ Int.toString(f(IHDR_TYPE)))
     sys.out.println("GOT: " ++ Int.toString(f(IEND_TYPE)))
     sys.out.println("GOT: " ++ Int.toString(f(PLTE_TYPE)))
     sys.out.println("GOT: " ++ Int.toString(f(PHYS_TYPE)))
-    sys.out.println("GOT: " ++ Int.toString(f(TIME_TYPE)))
->>>>>>> 940eea50
+    sys.out.println("GOT: " ++ Int.toString(f(TIME_TYPE)))